/// Returns a list of zig source files that should be linted.
///
/// If an explicit list of file paths was provided in the args, this will be
/// used, otherwise it'll walk relative to working path.
pub fn allocLintFiles(dir: std.fs.Dir, args: zlinter.Args, gpa: std.mem.Allocator) ![]zlinter.LintFile {
    var lint_files = std.ArrayListUnmanaged(zlinter.LintFile).empty;
    defer lint_files.deinit(gpa);

    if (args.files) |files| {
        for (files) |file_or_dir| {
            const sub_dir = dir.openDir(file_or_dir, .{ .iterate = true }) catch |err| {
                switch (err) {
                    else => {
                        const cwd = try std.process.getCwdAlloc(gpa);
                        defer gpa.free(cwd);

                        const relative = try std.fs.path.relative(gpa, cwd, file_or_dir);
                        defer gpa.free(relative);

                        // Assume file.
                        // No validation is done at this point on whether the file
                        // even exists and can be opened as it'll be done when
                        // opening the file for parsing.
                        try lint_files.append(gpa, try .init(gpa, relative));
                        continue;
                    },
                }
            };
            try walkDirectory(
                gpa,
                sub_dir,
                &lint_files,
                file_or_dir,
            );
        }
    } else {
        try walkDirectory(
            gpa,
            dir,
            &lint_files,
            "./",
        );
    }
    return lint_files.toOwnedSlice(gpa);
}

/// Walks a directory and its sub directories adding any zig relative file
/// paths that should be linted to the given `file_paths` set.
fn walkDirectory(
    allocator: std.mem.Allocator,
    dir: std.fs.Dir,
    lint_files: *std.ArrayListUnmanaged(zlinter.LintFile),
    parent_path: []const u8,
) !void {
    var walker = try dir.walk(allocator);
    defer walker.deinit();

    while (try walker.next()) |item| {
        if (item.kind != .file) continue;
        if (!zlinter.isLintableFilePath(item.path)) continue;

        try lint_files.append(allocator, zlinter.LintFile{
            .pathname = try std.fs.path.resolve(
                allocator,
                &.{
                    parent_path,
                    item.path,
                },
            ),
        });
    }
}

test "allocLintFiles - with default args" {
    var tmp_dir = std.testing.tmpDir(.{ .iterate = true });
    defer tmp_dir.cleanup();

    try testing.createFiles(tmp_dir.dir, @constCast(&[_][]const u8{
        "a.zig",
        "zig",
        ".zig",
        "src/A.zig",
        "src/zig",
        "src/.zig",
        // Zig cache and Zig bin is ignored
        ".zig-cache/a.zig",
        "zig-out/a.zig",
    }));

    const lint_files = try allocLintFiles(tmp_dir.dir, .{}, std.testing.allocator);
    defer {
        for (lint_files) |*file| file.deinit(std.testing.allocator);
        std.testing.allocator.free(lint_files);
    }

    try std.testing.expectEqualDeep(&.{
        zlinter.LintFile{
            .pathname = "a.zig",
        },
        zlinter.LintFile{
            .pathname = "src/A.zig",
        },
    }, lint_files);
}

test "allocLintFiles - with arg files" {
    var tmp_dir = std.testing.tmpDir(.{ .iterate = true });
<<<<<<< HEAD

=======
>>>>>>> c652fdeb
    defer tmp_dir.cleanup();

    try testing.createFiles(tmp_dir.dir, @constCast(&[_][]const u8{
        "a.zig",
        "b.zig",
        "c.zig",
        "d.zig",
        "zig",
        ".zig",
        "src/A.zig",
        "src/zig",
        "src/.zig",
        // Zig cache and Zig bin is ignored
        ".zig-cache/a.zig",
        "zig-out/a.zig",
    }));

    const lint_files = try allocLintFiles(tmp_dir.dir, .{ .files = @constCast(
        &[_][]const u8{
            "a.zig",
            "src/",
        },
    ) }, std.testing.allocator);
    defer {
        for (lint_files) |*file| file.deinit(std.testing.allocator);
        std.testing.allocator.free(lint_files);
    }

    try std.testing.expectEqualDeep(&.{
        zlinter.LintFile{
            .pathname = "a.zig",
        },
        zlinter.LintFile{
            .pathname = "src/A.zig",
        },
    }, lint_files);
}

const testing = @import("testing.zig");
const std = @import("std");
const zlinter = @import("./zlinter.zig");<|MERGE_RESOLUTION|>--- conflicted
+++ resolved
@@ -105,10 +105,6 @@
 
 test "allocLintFiles - with arg files" {
     var tmp_dir = std.testing.tmpDir(.{ .iterate = true });
-<<<<<<< HEAD
-
-=======
->>>>>>> c652fdeb
     defer tmp_dir.cleanup();
 
     try testing.createFiles(tmp_dir.dir, @constCast(&[_][]const u8{
